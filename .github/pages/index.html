<!DOCTYPE html>
<html>

<head>
    <title>Redirecting to main branch</title>
    <meta charset="utf-8">
    <meta http-equiv="refresh" content="0; url=./main/index.html">
    <link rel="canonical" href="main/index.html">
</head>
<<<<<<< HEAD
=======

</html>
>>>>>>> 6f588b90
<|MERGE_RESOLUTION|>--- conflicted
+++ resolved
@@ -7,8 +7,5 @@
     <meta http-equiv="refresh" content="0; url=./main/index.html">
     <link rel="canonical" href="main/index.html">
 </head>
-<<<<<<< HEAD
-=======
 
-</html>
->>>>>>> 6f588b90
+</html>