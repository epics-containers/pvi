--- conflicted
+++ resolved
@@ -47,13 +47,6 @@
           umask 0002
           SOURCE_DATE_EPOCH=$(git log -1 --pretty=%ct) pipx run build --sdist --wheel
 
-<<<<<<< HEAD
-      - name: Test cli works from the installed wheel
-        # Can remove the repository reference after https://github.com/pypa/pipx/pull/733
-        run: pipx run --spec $(ls dist/*.whl)[cli] ${GITHUB_REPOSITORY##*/} --version
-
-=======
->>>>>>> badabd75
       - name: Upload Wheel and Sdist as artifacts
         uses: actions/upload-artifact@v2
         with:
