name: Docs CI

on:
  push:
  pull_request:

jobs:
  docs:
    if: github.event_name != 'pull_request' || github.event.pull_request.head.repo.full_name != github.repository
    runs-on: ubuntu-latest

    steps:
      - name: Avoid git conflicts when tag and branch pushed at same time
        if: startsWith(github.ref, 'refs/tags')
        run: sleep 60

<<<<<<< HEAD
      - name: Install Packages
=======
      - name: Checkout
        uses: actions/checkout@v3
        with:
          # Need this to get version number from last tag
          fetch-depth: 0

      - name: Install system packages
        # Can delete this if you don't use graphviz in your docs
>>>>>>> 3415f1c8
        run: sudo apt-get install graphviz

      - name: Install python packages
        uses: ./.github/actions/install_requirements
        with:
          requirements_file: requirements-dev-3.x.txt
          install_options: -e .[dev]

      - name: Build docs
        run: tox -e docs

      - name: Sanitize ref name for docs version
        run: echo "DOCS_VERSION=${GITHUB_REF_NAME//[^A-Za-z0-9._-]/_}" >> $GITHUB_ENV

      - name: Move to versioned directory
        run: mv build/html .github/pages/$DOCS_VERSION

      - name: Write switcher.json
        run: python .github/pages/make_switcher.py --add $DOCS_VERSION ${{ github.repository }} .github/pages/switcher.json

      - name: Publish Docs to gh-pages
        if: github.event_name == 'push' && github.actor != 'dependabot[bot]'
        # We pin to the SHA, not the tag, for security reasons.
        # https://docs.github.com/en/actions/learn-github-actions/security-hardening-for-github-actions#using-third-party-actions
<<<<<<< HEAD
        uses: peaceiris/actions-gh-pages@068dc23d9710f1ba62e86896f84735d869951305 # v3.8.0
=======
        uses: peaceiris/actions-gh-pages@64b46b4226a4a12da2239ba3ea5aa73e3163c75b # v3.9.1
>>>>>>> 3415f1c8
        with:
          github_token: ${{ secrets.GITHUB_TOKEN }}
          publish_dir: .github/pages
          keep_files: true<|MERGE_RESOLUTION|>--- conflicted
+++ resolved
@@ -14,9 +14,6 @@
         if: startsWith(github.ref, 'refs/tags')
         run: sleep 60
 
-<<<<<<< HEAD
-      - name: Install Packages
-=======
       - name: Checkout
         uses: actions/checkout@v3
         with:
@@ -25,7 +22,6 @@
 
       - name: Install system packages
         # Can delete this if you don't use graphviz in your docs
->>>>>>> 3415f1c8
         run: sudo apt-get install graphviz
 
       - name: Install python packages
@@ -50,11 +46,7 @@
         if: github.event_name == 'push' && github.actor != 'dependabot[bot]'
         # We pin to the SHA, not the tag, for security reasons.
         # https://docs.github.com/en/actions/learn-github-actions/security-hardening-for-github-actions#using-third-party-actions
-<<<<<<< HEAD
-        uses: peaceiris/actions-gh-pages@068dc23d9710f1ba62e86896f84735d869951305 # v3.8.0
-=======
         uses: peaceiris/actions-gh-pages@64b46b4226a4a12da2239ba3ea5aa73e3163c75b # v3.9.1
->>>>>>> 3415f1c8
         with:
           github_token: ${{ secrets.GITHUB_TOKEN }}
           publish_dir: .github/pages
