# Byte-compiled / optimized / DLL files
__pycache__/
*.py[cod]

# C extensions
*.so

# EDL backups
*~

# Distribution / packaging
.Python
env/
.venv
build/
develop-eggs/
dist/
downloads/
eggs/
.eggs/
lib/
lib64/
parts/
sdist/
var/
*.egg-info/
.installed.cfg
*.egg
**/_version.py

# PyInstaller
#  Usually these files are written by a python script from a template
#  before PyInstaller builds the exe, so as to inject date/other infos into it.
*.manifest
*.spec

# Installer logs
pip-log.txt
pip-delete-this-directory.txt

# Unit test / coverage reports
htmlcov/
.tox/
.coverage
.coverage.*
.cache
nosetests.xml
coverage.xml
cov.xml
.pytest_cache/
.mypy_cache/

# Translations
*.mo
*.pot

# Django stuff:
*.log

# Sphinx documentation
docs/_build/

# PyBuilder
target/

# likely venv names
.venv*
venv*

# further build artifacts
lockfiles/
<<<<<<< HEAD
=======

# ruff cache
.ruff_cache/
>>>>>>> 6f588b90
<|MERGE_RESOLUTION|>--- conflicted
+++ resolved
@@ -69,9 +69,6 @@
 
 # further build artifacts
 lockfiles/
-<<<<<<< HEAD
-=======
 
 # ruff cache
-.ruff_cache/
->>>>>>> 6f588b90
+.ruff_cache/