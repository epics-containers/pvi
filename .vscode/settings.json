--- conflicted
+++ resolved
@@ -4,11 +4,7 @@
     "python.linting.mypyEnabled": true,
     "python.linting.enabled": true,
     "python.testing.pytestArgs": [
-<<<<<<< HEAD
         "--cov=pvi",
-=======
-        "--cov=python3_pip_skeleton",
->>>>>>> 6f588b90
         "--cov-report",
         "xml:cov.xml"
     ],
