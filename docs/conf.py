# Configuration file for the Sphinx documentation builder.
#
# This file only contains a selection of the most common options. For a full
# list see the documentation:
# https://www.sphinx-doc.org/en/master/usage/configuration.html

import sys
from pathlib import Path
from subprocess import check_output

import requests

<<<<<<< HEAD
import pvi
=======
import python3_pip_skeleton
>>>>>>> 6f588b90

# -- General configuration ------------------------------------------------

# General information about the project.
<<<<<<< HEAD
project = "pvi"

# The full version, including alpha/beta/rc tags.
release = pvi.__version__
=======
project = "python3-pip-skeleton"

# The full version, including alpha/beta/rc tags.
release = python3_pip_skeleton.__version__
>>>>>>> 6f588b90

# The short X.Y version.
if "+" in release:
    # Not on a tag, use branch name
    root = Path(__file__).absolute().parent.parent
    git_branch = check_output("git branch --show-current".split(), cwd=root)
    version = git_branch.decode().strip()
else:
    version = release

extensions = [
    # Use this for generating API docs
    "sphinx.ext.autodoc",
    # This can parse google style docstrings
    "sphinx.ext.napoleon",
    # For linking to external sphinx documentation
    "sphinx.ext.intersphinx",
    # Add links to source code in API docs
    "sphinx.ext.viewcode",
    # Adds the inheritance-diagram generation directive
    "sphinx.ext.inheritance_diagram",
    # Add a copy button to each code block
    "sphinx_copybutton",
    # For the card element
    "sphinx_design",
]

# If true, Sphinx will warn about all references where the target cannot
# be found.
nitpicky = True

# A list of (type, target) tuples (by default empty) that should be ignored when
# generating warnings in "nitpicky mode". Note that type should include the
# domain name if present. Example entries would be ('py:func', 'int') or
# ('envvar', 'LD_LIBRARY_PATH').
nitpick_ignore = [
    ("py:class", "NoneType"),
    ("py:class", "'str'"),
    ("py:class", "'float'"),
    ("py:class", "'int'"),
    ("py:class", "'bool'"),
    ("py:class", "'object'"),
    ("py:class", "'id'"),
<<<<<<< HEAD
    ("py:class", "typing.Literal"),
=======
    ("py:class", "typing_extensions.Literal"),
>>>>>>> 6f588b90
]

# Both the class’ and the __init__ method’s docstring are concatenated and
# inserted into the main body of the autoclass directive
autoclass_content = "both"

# Order the members by the order they appear in the source code
autodoc_member_order = "bysource"

# Don't inherit docstrings from baseclasses
autodoc_inherit_docstrings = False

# Output graphviz directive produced images in a scalable format
graphviz_output_format = "svg"

# The name of a reST role (builtin or Sphinx extension) to use as the default
# role, that is, for text marked up `like this`
default_role = "any"

# The suffix of source filenames.
source_suffix = ".rst"

# The master toctree document.
master_doc = "index"

# List of patterns, relative to source directory, that match files and
# directories to ignore when looking for source files.
# These patterns also affect html_static_path and html_extra_path
exclude_patterns = ["_build"]

# The name of the Pygments (syntax highlighting) style to use.
pygments_style = "sphinx"

# This means you can link things like `str` and `asyncio` to the relevant
# docs in the python documentation.
intersphinx_mapping = {"python": ("https://docs.python.org/3/", None)}

# A dictionary of graphviz graph attributes for inheritance diagrams.
inheritance_graph_attrs = {"rankdir": "TB"}

# Common links that should be available on every page
rst_epilog = """
.. _Diamond Light Source: http://www.diamond.ac.uk
.. _black: https://github.com/psf/black
<<<<<<< HEAD
.. _flake8: https://flake8.pycqa.org/en/latest/
.. _isort: https://github.com/PyCQA/isort
=======
.. _ruff: https://beta.ruff.rs/docs/
>>>>>>> 6f588b90
.. _mypy: http://mypy-lang.org/
.. _pre-commit: https://pre-commit.com/
"""

# Ignore localhost links for periodic check that links in docs are valid
linkcheck_ignore = [r"http://localhost:\d+/"]

# Set copy-button to ignore python and bash prompts
# https://sphinx-copybutton.readthedocs.io/en/latest/use.html#using-regexp-prompt-identifiers
copybutton_prompt_text = r">>> |\.\.\. |\$ |In \[\d*\]: | {2,5}\.\.\.: | {5,8}: "
copybutton_prompt_is_regexp = True

# -- Options for HTML output -------------------------------------------------

# The theme to use for HTML and HTML Help pages.  See the documentation for
# a list of builtin themes.
#
html_theme = "pydata_sphinx_theme"
github_repo = project
<<<<<<< HEAD
github_user = "epics-containers"
=======
github_user = "DiamondLightSource"
>>>>>>> 6f588b90
switcher_json = f"https://{github_user}.github.io/{github_repo}/switcher.json"
switcher_exists = requests.get(switcher_json).ok
if not switcher_exists:
    print(
        "*** Can't read version switcher, is GitHub pages enabled? \n"
        "    Once Docs CI job has successfully run once, set the "
        "Github pages source branch to be 'gh-pages' at:\n"
        f"    https://github.com/{github_user}/{github_repo}/settings/pages",
        file=sys.stderr,
    )

# Theme options for pydata_sphinx_theme
# We don't check switcher because there are 3 possible states for a repo:
# 1. New project, docs are not published so there is no switcher
# 2. Existing project with latest skeleton, switcher exists and works
# 3. Existing project with old skeleton that makes broken switcher,
#    switcher exists but is broken
# Point 3 makes checking switcher difficult, because the updated skeleton
# will fix the switcher at the end of the docs workflow, but never gets a chance
# to complete as the docs build warns and fails.
<<<<<<< HEAD
html_theme_options = dict(
    logo=dict(
        text=project,
    ),
    use_edit_page_button=True,
    github_url=f"https://github.com/{github_user}/{github_repo}",
    icon_links=[
        dict(
            name="PyPI",
            url=f"https://pypi.org/project/{project}",
            icon="fas fa-cube",
        )
    ],
    switcher=dict(
        json_url=switcher_json,
        version_match=version,
    ),
    check_switcher=False,
    navbar_end=["theme-switcher", "icon-links", "version-switcher"],
    external_links=[
        dict(
            name="Release Notes",
            url=f"https://github.com/{github_user}/{github_repo}/releases",
        )
    ],
)

# A dictionary of values to pass into the template engine’s context for all pages
html_context = dict(
    github_user=github_user,
    github_repo=project,
    github_version=version,
    doc_path="docs",
)
=======
html_theme_options = {
    "logo": {
        "text": project,
    },
    "use_edit_page_button": True,
    "github_url": f"https://github.com/{github_user}/{github_repo}",
    "icon_links": [
        {
            "name": "PyPI",
            "url": f"https://pypi.org/project/{project}",
            "icon": "fas fa-cube",
        }
    ],
    "switcher": {
        "json_url": switcher_json,
        "version_match": version,
    },
    "check_switcher": False,
    "navbar_end": ["theme-switcher", "icon-links", "version-switcher"],
    "external_links": [
        {
            "name": "Release Notes",
            "url": f"https://github.com/{github_user}/{github_repo}/releases",
        }
    ],
    "navigation_with_keys": False,
}

# A dictionary of values to pass into the template engine’s context for all pages
html_context = {
    "github_user": github_user,
    "github_repo": project,
    "github_version": version,
    "doc_path": "docs",
}
>>>>>>> 6f588b90

# If true, "Created using Sphinx" is shown in the HTML footer. Default is True.
html_show_sphinx = False

# If true, "(C) Copyright ..." is shown in the HTML footer. Default is True.
html_show_copyright = False

# Logo
html_logo = "images/pvi-logo.svg"
html_favicon = "images/pvi-favicon.ico"<|MERGE_RESOLUTION|>--- conflicted
+++ resolved
@@ -10,26 +10,15 @@
 
 import requests
 
-<<<<<<< HEAD
 import pvi
-=======
-import python3_pip_skeleton
->>>>>>> 6f588b90
 
 # -- General configuration ------------------------------------------------
 
 # General information about the project.
-<<<<<<< HEAD
 project = "pvi"
 
 # The full version, including alpha/beta/rc tags.
 release = pvi.__version__
-=======
-project = "python3-pip-skeleton"
-
-# The full version, including alpha/beta/rc tags.
-release = python3_pip_skeleton.__version__
->>>>>>> 6f588b90
 
 # The short X.Y version.
 if "+" in release:
@@ -73,11 +62,7 @@
     ("py:class", "'bool'"),
     ("py:class", "'object'"),
     ("py:class", "'id'"),
-<<<<<<< HEAD
-    ("py:class", "typing.Literal"),
-=======
     ("py:class", "typing_extensions.Literal"),
->>>>>>> 6f588b90
 ]
 
 # Both the class’ and the __init__ method’s docstring are concatenated and
@@ -122,12 +107,7 @@
 rst_epilog = """
 .. _Diamond Light Source: http://www.diamond.ac.uk
 .. _black: https://github.com/psf/black
-<<<<<<< HEAD
-.. _flake8: https://flake8.pycqa.org/en/latest/
-.. _isort: https://github.com/PyCQA/isort
-=======
 .. _ruff: https://beta.ruff.rs/docs/
->>>>>>> 6f588b90
 .. _mypy: http://mypy-lang.org/
 .. _pre-commit: https://pre-commit.com/
 """
@@ -147,11 +127,7 @@
 #
 html_theme = "pydata_sphinx_theme"
 github_repo = project
-<<<<<<< HEAD
 github_user = "epics-containers"
-=======
-github_user = "DiamondLightSource"
->>>>>>> 6f588b90
 switcher_json = f"https://{github_user}.github.io/{github_repo}/switcher.json"
 switcher_exists = requests.get(switcher_json).ok
 if not switcher_exists:
@@ -172,42 +148,6 @@
 # Point 3 makes checking switcher difficult, because the updated skeleton
 # will fix the switcher at the end of the docs workflow, but never gets a chance
 # to complete as the docs build warns and fails.
-<<<<<<< HEAD
-html_theme_options = dict(
-    logo=dict(
-        text=project,
-    ),
-    use_edit_page_button=True,
-    github_url=f"https://github.com/{github_user}/{github_repo}",
-    icon_links=[
-        dict(
-            name="PyPI",
-            url=f"https://pypi.org/project/{project}",
-            icon="fas fa-cube",
-        )
-    ],
-    switcher=dict(
-        json_url=switcher_json,
-        version_match=version,
-    ),
-    check_switcher=False,
-    navbar_end=["theme-switcher", "icon-links", "version-switcher"],
-    external_links=[
-        dict(
-            name="Release Notes",
-            url=f"https://github.com/{github_user}/{github_repo}/releases",
-        )
-    ],
-)
-
-# A dictionary of values to pass into the template engine’s context for all pages
-html_context = dict(
-    github_user=github_user,
-    github_repo=project,
-    github_version=version,
-    doc_path="docs",
-)
-=======
 html_theme_options = {
     "logo": {
         "text": project,
@@ -243,7 +183,6 @@
     "github_version": version,
     "doc_path": "docs",
 }
->>>>>>> 6f588b90
 
 # If true, "Created using Sphinx" is shown in the HTML footer. Default is True.
 html_show_sphinx = False
