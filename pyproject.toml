[build-system]
requires = ["setuptools>=64", "setuptools_scm[toml]>=6.2", "wheel"]
build-backend = "setuptools.build_meta"

[project]
<<<<<<< HEAD
name = "pvi"
authors = [
    {name = "Tom Cobb", email = "tom.cobb@diamond.ac.uk"},
    {name = "Gary Yendell", email = "gary.yendell@diamond.ac.uk"},
]
classifiers = [
    "Development Status :: 3 - Alpha",
    "License :: OSI Approved :: Apache Software License",
=======
name = "python3-pip-skeleton"
classifiers = [
    "Development Status :: 3 - Alpha",
    "License :: OSI Approved :: Apache Software License",
    "Programming Language :: Python :: 3.7",
    "Programming Language :: Python :: 3.8",
    "Programming Language :: Python :: 3.9",
>>>>>>> 6f588b90
    "Programming Language :: Python :: 3.10",
    "Programming Language :: Python :: 3.11",
]
description = "One line description of your module"
dependencies = [
<<<<<<< HEAD
    "apischema",
    "lxml",
    "ruamel.yaml",
    "typer",
    "jinja2",
]
dynamic = ["version"]
license.file = "LICENSE"
readme = "README.rst"
requires-python = ">=3.10"
=======
    "typing-extensions;python_version<'3.8'",
] # Add project dependencies here, e.g. ["click", "numpy"]
dynamic = ["version"]
license.file = "LICENSE"
readme = "README.rst"
requires-python = ">=3.7"
>>>>>>> 6f588b90

[project.optional-dependencies]
dev = [
    "black",
    "mypy",
<<<<<<< HEAD
    "flake8-isort",
    "Flake8-pyproject",
=======
>>>>>>> 6f588b90
    "pipdeptree",
    "pre-commit",
    "pydata-sphinx-theme>=0.12",
    "pytest",
    "pytest-cov",
<<<<<<< HEAD
=======
    "ruff",
>>>>>>> 6f588b90
    "sphinx-autobuild",
    "sphinx-copybutton",
    "sphinx-design",
    "tox-direct",
    "types-mock",
]

<<<<<<< HEAD
[tool.setuptools.package-data]
pvi = [
    "_format/*.adl",
    "_format/*.edl",
    "_format/*.bob",
]

[project.scripts]
pvi = "pvi.__main__:app"

[project.urls]
GitHub = "https://github.com/epics-containers/pvi"

[tool.setuptools_scm]
write_to = "src/pvi/_version.py"
=======
[project.scripts]
python3-pip-skeleton = "python3_pip_skeleton.__main__:main"

[project.urls]
GitHub = "https://github.com/DiamondLightSource/python3-pip-skeleton"

[[project.authors]] # Further authors may be added by duplicating this section
email = "email@address.com"
name = "Firstname Lastname"


[tool.setuptools_scm]
write_to = "src/python3_pip_skeleton/_version.py"
>>>>>>> 6f588b90

[tool.mypy]
ignore_missing_imports = true # Ignore missing stubs in imported modules

<<<<<<< HEAD
[tool.isort]
float_to_top = true
profile = "black"

[tool.flake8]
extend-ignore = [
    "E203", # See https://github.com/PyCQA/pycodestyle/issues/373
    "F811", # support typing.overload decorator
    "F722", # allow Annotated[typ, some_func("some string")]
]
max-line-length = 88 # Respect black's line length (default 88),
exclude = [".tox", "venv"]


=======
>>>>>>> 6f588b90
[tool.pytest.ini_options]
# Run pytest with all our checkers, and don't spam us with massive tracebacks on error
addopts = """
    --tb=native -vv --doctest-modules --doctest-glob="*.rst"
    """
# https://iscinumpy.gitlab.io/post/bound-version-constraints/#watch-for-warnings
<<<<<<< HEAD
#filterwarnings = "error"
=======
filterwarnings = "error"
>>>>>>> 6f588b90
# Doctest python code in docs, python code in src docstrings, test functions in tests
testpaths = "docs src tests"

[tool.coverage.run]
<<<<<<< HEAD
data_file = "/tmp/pvi.coverage"
=======
data_file = "/tmp/python3_pip_skeleton.coverage"
>>>>>>> 6f588b90

[tool.coverage.paths]
# Tests are run from installed location, map back to the src directory
source = ["src", "**/site-packages/"]

# tox must currently be configured via an embedded ini string
# See: https://github.com/tox-dev/tox/issues/999
[tool.tox]
legacy_tox_ini = """
[tox]
skipsdist=True

[testenv:{pre-commit,mypy,pytest,docs}]
# Don't create a virtualenv for the command, requires tox-direct plugin
direct = True
passenv = *
allowlist_externals =
    pytest
    pre-commit
    mypy
    sphinx-build
    sphinx-autobuild
commands =
<<<<<<< HEAD
    pytest: pytest --cov=pvi --cov-report term --cov-report xml:cov.xml {posargs}
    mypy: mypy src tests {posargs}
    pre-commit: pre-commit run --all-files {posargs}
    docs: sphinx-{posargs:build -EW --keep-going} -T docs build/html
"""
=======
    pytest: pytest --cov=python3_pip_skeleton --cov-report term --cov-report xml:cov.xml {posargs}
    mypy: mypy src tests {posargs}
    pre-commit: pre-commit run --all-files {posargs}
    docs: sphinx-{posargs:build -EW --keep-going} -T docs build/html
"""


[tool.ruff]
src = ["src", "tests"]
line-length = 88
select = [
    "C4",   # flake8-comprehensions - https://beta.ruff.rs/docs/rules/#flake8-comprehensions-c4
    "E",    # pycodestyle errors - https://beta.ruff.rs/docs/rules/#error-e
    "F",    # pyflakes rules - https://beta.ruff.rs/docs/rules/#pyflakes-f
    "W",    # pycodestyle warnings - https://beta.ruff.rs/docs/rules/#warning-w
    "I001", # isort
]
>>>>>>> 6f588b90
<|MERGE_RESOLUTION|>--- conflicted
+++ resolved
@@ -3,7 +3,6 @@
 build-backend = "setuptools.build_meta"
 
 [project]
-<<<<<<< HEAD
 name = "pvi"
 authors = [
     {name = "Tom Cobb", email = "tom.cobb@diamond.ac.uk"},
@@ -12,21 +11,11 @@
 classifiers = [
     "Development Status :: 3 - Alpha",
     "License :: OSI Approved :: Apache Software License",
-=======
-name = "python3-pip-skeleton"
-classifiers = [
-    "Development Status :: 3 - Alpha",
-    "License :: OSI Approved :: Apache Software License",
-    "Programming Language :: Python :: 3.7",
-    "Programming Language :: Python :: 3.8",
-    "Programming Language :: Python :: 3.9",
->>>>>>> 6f588b90
     "Programming Language :: Python :: 3.10",
     "Programming Language :: Python :: 3.11",
 ]
 description = "One line description of your module"
 dependencies = [
-<<<<<<< HEAD
     "apischema",
     "lxml",
     "ruamel.yaml",
@@ -37,33 +26,17 @@
 license.file = "LICENSE"
 readme = "README.rst"
 requires-python = ">=3.10"
-=======
-    "typing-extensions;python_version<'3.8'",
-] # Add project dependencies here, e.g. ["click", "numpy"]
-dynamic = ["version"]
-license.file = "LICENSE"
-readme = "README.rst"
-requires-python = ">=3.7"
->>>>>>> 6f588b90
 
 [project.optional-dependencies]
 dev = [
     "black",
     "mypy",
-<<<<<<< HEAD
-    "flake8-isort",
-    "Flake8-pyproject",
-=======
->>>>>>> 6f588b90
     "pipdeptree",
     "pre-commit",
     "pydata-sphinx-theme>=0.12",
     "pytest",
     "pytest-cov",
-<<<<<<< HEAD
-=======
     "ruff",
->>>>>>> 6f588b90
     "sphinx-autobuild",
     "sphinx-copybutton",
     "sphinx-design",
@@ -71,7 +44,6 @@
     "types-mock",
 ]
 
-<<<<<<< HEAD
 [tool.setuptools.package-data]
 pvi = [
     "_format/*.adl",
@@ -87,62 +59,22 @@
 
 [tool.setuptools_scm]
 write_to = "src/pvi/_version.py"
-=======
-[project.scripts]
-python3-pip-skeleton = "python3_pip_skeleton.__main__:main"
-
-[project.urls]
-GitHub = "https://github.com/DiamondLightSource/python3-pip-skeleton"
-
-[[project.authors]] # Further authors may be added by duplicating this section
-email = "email@address.com"
-name = "Firstname Lastname"
-
-
-[tool.setuptools_scm]
-write_to = "src/python3_pip_skeleton/_version.py"
->>>>>>> 6f588b90
 
 [tool.mypy]
 ignore_missing_imports = true # Ignore missing stubs in imported modules
 
-<<<<<<< HEAD
-[tool.isort]
-float_to_top = true
-profile = "black"
-
-[tool.flake8]
-extend-ignore = [
-    "E203", # See https://github.com/PyCQA/pycodestyle/issues/373
-    "F811", # support typing.overload decorator
-    "F722", # allow Annotated[typ, some_func("some string")]
-]
-max-line-length = 88 # Respect black's line length (default 88),
-exclude = [".tox", "venv"]
-
-
-=======
->>>>>>> 6f588b90
 [tool.pytest.ini_options]
 # Run pytest with all our checkers, and don't spam us with massive tracebacks on error
 addopts = """
     --tb=native -vv --doctest-modules --doctest-glob="*.rst"
     """
 # https://iscinumpy.gitlab.io/post/bound-version-constraints/#watch-for-warnings
-<<<<<<< HEAD
 #filterwarnings = "error"
-=======
-filterwarnings = "error"
->>>>>>> 6f588b90
 # Doctest python code in docs, python code in src docstrings, test functions in tests
 testpaths = "docs src tests"
 
 [tool.coverage.run]
-<<<<<<< HEAD
 data_file = "/tmp/pvi.coverage"
-=======
-data_file = "/tmp/python3_pip_skeleton.coverage"
->>>>>>> 6f588b90
 
 [tool.coverage.paths]
 # Tests are run from installed location, map back to the src directory
@@ -166,19 +98,11 @@
     sphinx-build
     sphinx-autobuild
 commands =
-<<<<<<< HEAD
     pytest: pytest --cov=pvi --cov-report term --cov-report xml:cov.xml {posargs}
     mypy: mypy src tests {posargs}
     pre-commit: pre-commit run --all-files {posargs}
     docs: sphinx-{posargs:build -EW --keep-going} -T docs build/html
 """
-=======
-    pytest: pytest --cov=python3_pip_skeleton --cov-report term --cov-report xml:cov.xml {posargs}
-    mypy: mypy src tests {posargs}
-    pre-commit: pre-commit run --all-files {posargs}
-    docs: sphinx-{posargs:build -EW --keep-going} -T docs build/html
-"""
-
 
 [tool.ruff]
 src = ["src", "tests"]
@@ -189,5 +113,4 @@
     "F",    # pyflakes rules - https://beta.ruff.rs/docs/rules/#pyflakes-f
     "W",    # pycodestyle warnings - https://beta.ruff.rs/docs/rules/#warning-w
     "I001", # isort
-]
->>>>>>> 6f588b90
+]