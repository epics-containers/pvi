[metadata]
<<<<<<< HEAD
name = pvi
description = EPICS PV Interface described in YAML
url = https://github.com/epics-containers/pvi
author = Tom Cobb
author_email = tom.cobb@diamond.ac.uk
=======
name = dls-python3-skeleton
description = One line description of your module
url = https://github.com/dls-controls/dls-python3-skeleton
author = Firstname Lastname
author_email = email@address.com
>>>>>>> badabd75
license = Apache License 2.0
long_description = file: README.rst
long_description_content_type = text/x-rst
classifiers =
    Development Status :: 4 - Beta
    License :: OSI Approved :: Apache Software License
    Programming Language :: Python :: 3.7
    Programming Language :: Python :: 3.8
    Programming Language :: Python :: 3.9

[options]
python_requires = >=3.7
packages = find:
# =src is interpreted as {"": "src"}
# as per recommendation here https://hynek.me/articles/testing-packaging/
package_dir =
    =src
<<<<<<< HEAD
install_requires =
    apischema
    typing_extensions
=======
    
# Specify any package dependencies below.
# install_requires =
#     numpy
#     scipy
>>>>>>> badabd75

[options.extras_require]
# For creation of PVIs from yaml
cli =
    epicscorelibs
    epicsdbbuilder
    ruamel.yaml
    typer

# For development tests/docs
dev =
    black==22.3.0
    isort>5.0
    pytest-cov
    mypy
    # remove this dependency once flake8 has dropped "importlib-metadata <=4.3"
    # https://github.com/PyCQA/flake8/pull/1438
    flake8 <= 3.9.2
    flake8-isort
    sphinx-rtd-theme-github-versions
    pre-commit

[options.packages.find]
where = src

# Specify any package data to be included in the wheel below.
[options.package_data]
pvi =
    submodules/*/*/*/*.dbd
    _format/*.adl
    _format/*.edl

[options.entry_points]
# Include a command line script
console_scripts =
    pvi = pvi.__main__:app

[mypy]
# Ignore missing stubs for modules we use
ignore_missing_imports = True

[isort]
profile=black
float_to_top=true

[flake8]
# Make flake8 respect black's line length (default 88),
max-line-length = 88
extend-ignore =
    E203,  # See https://github.com/PyCQA/pycodestyle/issues/373
    F811,  # support typing.overload decorator

[tool:pytest]
# Run pytest with all our checkers, and don't spam us with massive tracebacks on error
addopts =
    --tb=native -vv --doctest-modules --doctest-glob="*.rst" --ignore-glob=**/submodules/
    --cov=pvi --cov-report term --cov-report xml:cov.xml
# https://iscinumpy.gitlab.io/post/bound-version-constraints/#watch-for-warnings
filterwarnings = error
# Doctest python code in docs, python code in src docstrings, test functions in tests
testpaths =
    docs src tests

[coverage:run]
# This is covered in the versiongit test suite so exclude it here
omit = */_version_git.py
data_file = /tmp/pvi.coverage

[coverage:paths]
# Tests are run from installed location, map back to the src directory
source =
    src
    **/site-packages/<|MERGE_RESOLUTION|>--- conflicted
+++ resolved
@@ -1,17 +1,9 @@
 [metadata]
-<<<<<<< HEAD
 name = pvi
 description = EPICS PV Interface described in YAML
 url = https://github.com/epics-containers/pvi
 author = Tom Cobb
 author_email = tom.cobb@diamond.ac.uk
-=======
-name = dls-python3-skeleton
-description = One line description of your module
-url = https://github.com/dls-controls/dls-python3-skeleton
-author = Firstname Lastname
-author_email = email@address.com
->>>>>>> badabd75
 license = Apache License 2.0
 long_description = file: README.rst
 long_description_content_type = text/x-rst
@@ -29,17 +21,9 @@
 # as per recommendation here https://hynek.me/articles/testing-packaging/
 package_dir =
     =src
-<<<<<<< HEAD
 install_requires =
     apischema
     typing_extensions
-=======
-    
-# Specify any package dependencies below.
-# install_requires =
-#     numpy
-#     scipy
->>>>>>> badabd75
 
 [options.extras_require]
 # For creation of PVIs from yaml
